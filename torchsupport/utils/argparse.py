--- conflicted
+++ resolved
@@ -1,10 +1,7 @@
 import inspect
 import argparse
-<<<<<<< HEAD
 import re
-=======
 import json
->>>>>>> 14054c88
 
 def get_args(method):
   """
@@ -98,17 +95,13 @@
   return names, spaced_names, defaults
 
 class ClassesParser():
-<<<<<<< HEAD
   """
   Convenience wrapper for the standard argparse.ArgumentParser.
   Takes a list of classes (or functions) 
   and creates a namespaced argument parser (stored in self.parser)
   with flags for all keyword arguments
   """
-  def __init__(self, class_dict, **kwargs):
-=======
   def __init__(self, class_dict, json_dict=None, **kwargs):
->>>>>>> 14054c88
     parser, name_dict, space_dict, default_dict = self._classes_parser(class_dict, **kwargs)
     self.option_dict = None
     if json_dict is not None:
@@ -150,13 +143,9 @@
     )
 
 class OptionWrapper():
-<<<<<<< HEAD
   """
   Object returned by torchsupport.utils.argparse.ClassesParser
   """
-  def __init__(self, options, name_dict, space_dict, default_dict):
-    option_dict = vars(options)
-=======
   def __init__(self, options, name_dict, space_dict,
                default_dict, option_dict=None):
     if option_dict is None:
@@ -166,7 +155,6 @@
       for key in option_vars:
         if option_vars[key] is not None:
           option_dict[key] = option_vars[key]
->>>>>>> 14054c88
     for name in space_dict:
       the_dict = {}
       for keyword in space_dict[name]:
@@ -182,8 +170,12 @@
       setattr(self, name, the_dict)
     for option in option_dict:
       setattr(self, option, option_dict[option])
-<<<<<<< HEAD
-    
+    self.option_dict = option_dict
+
+  def dump_options(self, path):
+    with open(path, "w") as json_file:
+      json.dump(self.option_dict, json_file)
+
   # TODO: For greater compatibility 
   def __getitem__(self, key):
     raise NotImplementedError
@@ -192,11 +184,4 @@
   def __delitem__(self, key):
     raise NotImplementedError
   def __contains__(self, key):
-    raise NotImplementedError
-=======
-    self.option_dict = option_dict
-
-  def dump_options(self, path):
-    with open(path, "w") as json_file:
-      json.dump(self.option_dict, json_file)
->>>>>>> 14054c88
+    raise NotImplementedError